import sade from 'sade';
let { version } = require('../package');

const toArray = val => (Array.isArray(val) ? val : val == null ? [] : [val]);

export default handler => {
	const cmd = type => (str, opts) => {
		opts.watch = opts.watch || type === 'watch';
		opts.compress =
			opts.compress != null ? opts.compress : opts.target !== 'node';
		opts.entries = toArray(str || opts.entry).concat(opts._);
		handler(opts);
	};

	let prog = sade('microbundle');

	prog
		.version(version)
		.option('--entry, -i', 'Entry module(s)')
		.option('--output, -o', 'Directory to place build files into')
		.option('--format, -f', 'Only build specified formats', 'es,cjs,umd')
		.option('--watch, -w', 'Rebuilds on any change', false)
		.option('--target', 'Specify your target environment', 'web')
		.option('--external', `Specify external dependencies, or 'none'`)
		.option('--globals', `Specify globals dependencies, or 'none'`)
		.example('microbundle --globals react=React,jquery=$')
<<<<<<< HEAD
		.option('--define', 'Replace constants with hard-coded values')
		.example('microbundle --define API_KEY=1234')
=======
		.option('--alias', `Map imports to different modules`)
		.example('microbundle --alias react=preact')
>>>>>>> 30215953
		.option('--compress', 'Compress output using Terser', null)
		.option('--strict', 'Enforce undefined global context and add "use strict"')
		.option('--name', 'Specify name exposed in UMD builds')
		.option('--cwd', 'Use an alternative working directory', '.')
		.option('--sourcemap', 'Generate source map', true)
		.example("microbundle --no-sourcemap # don't generate sourcemaps")
		.option('--raw', 'Show raw byte size', false)
		.option(
			'--jsx',
			'A custom JSX pragma like React.createElement (default: h)',
		);

	prog
		.command('build [...entries]', '', { default: true })
		.describe('Build once and exit')
		.action(cmd('build'));

	prog
		.command('watch [...entries]')
		.describe('Rebuilds on any change')
		.action(cmd('watch'));

	// Parse argv; add extra aliases
	return argv =>
		prog.parse(argv, {
			alias: {
				o: ['output', 'd'],
				i: ['entry', 'entries', 'e'],
				w: ['watch'],
			},
		});
};<|MERGE_RESOLUTION|>--- conflicted
+++ resolved
@@ -24,13 +24,10 @@
 		.option('--external', `Specify external dependencies, or 'none'`)
 		.option('--globals', `Specify globals dependencies, or 'none'`)
 		.example('microbundle --globals react=React,jquery=$')
-<<<<<<< HEAD
 		.option('--define', 'Replace constants with hard-coded values')
 		.example('microbundle --define API_KEY=1234')
-=======
 		.option('--alias', `Map imports to different modules`)
 		.example('microbundle --alias react=preact')
->>>>>>> 30215953
 		.option('--compress', 'Compress output using Terser', null)
 		.option('--strict', 'Enforce undefined global context and add "use strict"')
 		.option('--name', 'Specify name exposed in UMD builds')
