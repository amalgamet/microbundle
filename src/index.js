--- conflicted
+++ resolved
@@ -175,7 +175,12 @@
 			input: entry,
 			external,
 			plugins: [
-<<<<<<< HEAD
+				postcss({
+					plugins: [
+						autoprefixer()
+					],
+					extract: true
+				}),
 				extname(entry)==='ts' && typescript({
 					tsconfigOverride: {
 						compilerOptions: {
@@ -183,15 +188,6 @@
 						}
 					}
 				}),
-=======
-				postcss({
-					plugins: [
-						autoprefixer()
-					],
-					extract: true
-				}),
-				extname(entry)==='ts' && typescript(),
->>>>>>> 9b41d58d
 				flow({ all: true }),
 				nodent({
 					exclude: 'node_modules/**',
