import 'acorn-jsx';
import fs from 'fs';
import { resolve, relative, dirname, basename, extname } from 'path';
import chalk from 'chalk';
import { map, series } from 'asyncro';
import glob from 'tiny-glob/sync';
import autoprefixer from 'autoprefixer';
import cssnano from 'cssnano';
import { rollup, watch } from 'rollup';
import nodent from 'rollup-plugin-nodent';
import commonjs from 'rollup-plugin-commonjs';
import nodeResolve from 'rollup-plugin-node-resolve';
import buble from 'rollup-plugin-buble';
import uglify from 'rollup-plugin-uglify';
import postcss from 'rollup-plugin-postcss';
import alias from 'rollup-plugin-strict-alias';
import gzipSize from 'gzip-size';
import brotliSize from 'brotli-size';
import prettyBytes from 'pretty-bytes';
import shebangPlugin from 'rollup-plugin-preserve-shebang';
import typescript from 'rollup-plugin-typescript2';
import flow from './lib/flow-plugin';
import logError from './log-error';
import { readFile, isDir, isFile, stdout, stderr } from './utils';
import camelCase from 'camelcase';

const removeScope = name => name.replace(/^@.*\//, '');
const safeVariableName = name =>
	camelCase(
		removeScope(name)
			.toLowerCase()
			.replace(/((^[^a-zA-Z]+)|[^\w.-])|([^a-zA-Z0-9]+$)/g, ''),
	);
const parseGlobals = globalStrings => {
	const globals = {};
	globalStrings.split(',').forEach(globalString => {
		const [localName, globalName] = globalString.split('=');
		globals[localName] = globalName;
	});
	return globals;
};

const WATCH_OPTS = {
	exclude: 'node_modules/**',
};

export default async function microbundle(options) {
	let cwd = (options.cwd = resolve(process.cwd(), options.cwd)),
		hasPackageJson = true;

	try {
		options.pkg = JSON.parse(
			await readFile(resolve(cwd, 'package.json'), 'utf8'),
		);
	} catch (err) {
		stderr(
			chalk.yellow(
				`${chalk.yellow.inverse(
					'WARN',
				)} no package.json found. Assuming a pkg.name of "${basename(
					options.cwd,
				)}".`,
			),
		);
		let msg = String(err.message || err);
		if (!msg.match(/ENOENT/)) stderr(`  ${chalk.red.dim(msg)}`);
		options.pkg = {};
		hasPackageJson = false;
	}

	if (!options.pkg.name) {
		options.pkg.name = basename(options.cwd);
		if (hasPackageJson) {
			stderr(
				chalk.yellow(
					`${chalk.yellow.inverse(
						'WARN',
					)} missing package.json "name" field. Assuming "${
						options.pkg.name
					}".`,
				),
			);
		}
	}

	options.name =
		options.name || options.pkg.amdName || safeVariableName(options.pkg.name);

	const jsOrTs = async filename =>
		resolve(
			cwd,
			`${filename}${
				(await isFile(resolve(cwd, filename + '.ts')))
					? '.ts'
					: (await isFile(resolve(cwd, filename + '.tsx')))
						? '.tsx'
						: '.js'
			}`,
		);

	options.input = [];
	[]
		.concat(
			options.entries && options.entries.length
				? options.entries
				: (options.pkg.source && resolve(cwd, options.pkg.source)) ||
				  ((await isDir(resolve(cwd, 'src'))) && (await jsOrTs('src/index'))) ||
				  (await jsOrTs('index')) ||
				  options.pkg.module,
		)
		.map(file => glob(file))
		.forEach(file => options.input.push(...file));

	let main = resolve(cwd, options.output || options.pkg.main || 'dist');
	if (!main.match(/\.[a-z]+$/) || (await isDir(main))) {
		main = resolve(main, `${removeScope(options.pkg.name)}.js`);
	}
	options.output = main;

	let entries = (await map([].concat(options.input), async file => {
		file = resolve(cwd, file);
		if (await isDir(file)) {
			file = resolve(file, 'index.js');
		}
		return file;
	})).filter((item, i, arr) => arr.indexOf(item) === i);

	options.entries = entries;

	options.multipleEntries = entries.length > 1;

	let formats = (options.format || options.formats).split(',');
	// always compile cjs first if it's there:
	formats.sort((a, b) => (a === 'cjs' ? -1 : a > b ? 1 : 0));

	let steps = [];
	for (let i = 0; i < entries.length; i++) {
		for (let j = 0; j < formats.length; j++) {
			steps.push(
				createConfig(options, entries[i], formats[j], i === 0 && j === 0),
			);
		}
	}

	function formatSize(size, filename, type, raw) {
		const pretty = raw ? `${size} B` : prettyBytes(size);
		const color = size < 5000 ? 'green' : size > 40000 ? 'red' : 'yellow';
		const MAGIC_INDENTATION = type === 'br' ? 13 : 10;
		return `${' '.repeat(MAGIC_INDENTATION - pretty.length)}${chalk[color](
			pretty,
		)}: ${chalk.white(basename(filename))}.${type}`;
	}

	async function getSizeInfo(code, filename) {
<<<<<<< HEAD
		const raw = options.raw || code.length < 5000;
		const gzip = formatSize(await gzipSize(code), filename, 'gz', raw);
		const brotli = formatSize(brotliSize.sync(code), filename, 'br', raw);
=======
		const gzip = formatSize(await gzipSize(code), filename, 'gz');
		const brotli = formatSize(await brotliSize(code), filename, 'br');
>>>>>>> 3d4d09f6
		return gzip + '\n' + brotli;
	}

	if (options.watch) {
		const onBuild = options.onBuild;
		return new Promise((resolve, reject) => {
			stdout(
				chalk.blue(
					`Watching source, compiling to ${relative(
						cwd,
						dirname(options.output),
					)}:`,
				),
			);
			steps.map(options => {
				watch(
					Object.assign(
						{
							output: options.outputOptions,
							watch: WATCH_OPTS,
						},
						options.inputOptions,
					),
				).on('event', e => {
					if (e.code === 'FATAL') {
						return reject(e.error);
					} else if (e.code === 'ERROR') {
						logError(e.error);
					}
					if (e.code === 'END') {
						getSizeInfo(options._code, options.outputOptions.file).then(
							text => {
								stdout(`Wrote ${text.trim()}`);
							},
						);
						if (typeof onBuild === 'function') {
							onBuild(e);
						}
					}
				});
			});
		});
	}

	let cache;
	let out = await series(
		steps.map(({ inputOptions, outputOptions }) => async () => {
			inputOptions.cache = cache;
			let bundle = await rollup(inputOptions);
			cache = bundle;
			const { code } = await bundle.write(outputOptions);
			return await getSizeInfo(code, outputOptions.file);
		}),
	);

	return (
		chalk.blue(
			`Build "${options.name}" to ${relative(cwd, dirname(options.output)) ||
				'.'}:`,
		) +
		'\n   ' +
		out.join('\n   ')
	);
}

function createConfig(options, entry, format, writeMeta) {
	let { pkg } = options;

	let external = ['dns', 'fs', 'path', 'url'].concat(
		options.entries.filter(e => e !== entry),
	);

	let aliases = {};
	// since we transform src/index.js, we need to rename imports for it:
	if (options.multipleEntries) {
		aliases['.'] = './' + basename(options.output);
	}

	let useNodeResolve = true;
	const peerDeps = Object.keys(pkg.peerDependencies || {});
	if (options.external === 'none') {
		// bundle everything (external=[])
	} else if (options.external) {
		external = external.concat(peerDeps).concat(options.external.split(','));
	} else {
		external = external
			.concat(peerDeps)
			.concat(Object.keys(pkg.dependencies || {}));
	}

	let globals = external.reduce((globals, name) => {
		// valid JS identifiers are usually library globals:
		if (name.match(/^[a-z_$][a-z0-9_$]*$/)) {
			globals[name] = name;
		}
		return globals;
	}, {});
	if (options.globals && options.globals !== 'none') {
		globals = Object.assign(globals, parseGlobals(options.globals));
	}

	function replaceName(filename, name) {
		return resolve(
			dirname(filename),
			name + basename(filename).replace(/^[^.]+/, ''),
		);
	}

	let mainNoExtension = options.output;
	if (options.multipleEntries) {
		let name = entry.match(/([\\/])index(\.(umd|cjs|es|m))?\.m?js$/)
			? mainNoExtension
			: entry;
		mainNoExtension = resolve(dirname(mainNoExtension), basename(name));
	}
	mainNoExtension = mainNoExtension.replace(/(\.(umd|cjs|es|m))?\.m?js$/, '');

	let moduleMain = replaceName(
		pkg.module && !pkg.module.match(/src\//)
			? pkg.module
			: pkg['jsnext:main'] || 'x.mjs',
		mainNoExtension,
	);
	let cjsMain = replaceName(pkg['cjs:main'] || 'x.js', mainNoExtension);
	let umdMain = replaceName(pkg['umd:main'] || 'x.umd.js', mainNoExtension);

	// let rollupName = safeVariableName(basename(entry).replace(/\.js$/, ''));

	let nameCache = {};
	let mangleOptions = options.pkg.mangle || false;

	let exportType;
	if (format !== 'es') {
		try {
			let file = fs.readFileSync(entry, 'utf-8');
			let hasDefault = /\bexport\s*default\s*[a-zA-Z_$]/.test(file);
			let hasNamed =
				/\bexport\s*(let|const|var|async|function\*?)\s*[a-zA-Z_$*]/.test(
					file,
				) || /^\s*export\s*\{/m.test(file);
			if (hasDefault && hasNamed) exportType = 'default';
		} catch (e) {}
	}

	const useTypescript = extname(entry) === '.ts' || extname(entry) === '.tsx';

	const externalPredicate = new RegExp(`^(${external.join('|')})($|/)`);
	const externalTest =
		external.length === 0 ? () => false : id => externalPredicate.test(id);

	function loadNameCache() {
		try {
			nameCache = JSON.parse(
				fs.readFileSync(resolve(options.cwd, 'mangle.json'), 'utf8'),
			);
		} catch (e) {}
	}
	loadNameCache();

	let config = {
		inputOptions: {
			input: exportType ? resolve(__dirname, '../src/lib/__entry__.js') : entry,
			external: id => {
				if (options.multipleEntries && id === '.') {
					return true;
				}
				return externalTest(id);
			},
			plugins: []
				.concat(
					alias({
						__microbundle_entry__: entry,
					}),
					postcss({
						plugins: [
							autoprefixer(),
							options.compress !== false &&
								cssnano({
									preset: 'default',
								}),
						].filter(Boolean),
						// only write out CSS for the first bundle (avoids pointless extra files):
						inject: false,
						extract: !!writeMeta,
					}),
					useTypescript &&
						typescript({
							typescript: require('typescript'),
							cacheRoot: `./.rts2_cache_${format}`,
							tsconfigDefaults: {
								compilerOptions: { declaration: true, jsx: options.jsx },
							},
						}),
					!useTypescript && flow({ all: true, pretty: true }),
					nodent({
						exclude: 'node_modules/**',
						noRuntime: true,
						promises: true,
						transformations: {
							forOf: false,
						},
						parser: {
							plugins: {
								jsx: true,
							},
						},
					}),
					!useTypescript &&
						buble({
							exclude: 'node_modules/**',
							jsx: options.jsx || 'h',
							objectAssign: options.assign || 'Object.assign',
							transforms: {
								dangerousForOf: true,
								dangerousTaggedTemplateString: true,
							},
						}),
					useNodeResolve &&
						commonjs({
							include: 'node_modules/**',
						}),
					useNodeResolve &&
						nodeResolve({
							module: true,
							jsnext: true,
							browser: options.target !== 'node',
						}),
					// We should upstream this to rollup
					// format==='cjs' && replace({
					// 	[`module.exports = ${rollupName};`]: '',
					// 	[`var ${rollupName} =`]: 'module.exports ='
					// }),
					// This works for the general case, but could cause nasty scope bugs.
					// format==='umd' && replace({
					// 	[`return ${rollupName};`]: '',
					// 	[`var ${rollupName} =`]: 'return'
					// }),
					// format==='es' && replace({
					// 	[`export default ${rollupName};`]: '',
					// 	[`var ${rollupName} =`]: 'export default'
					// }),
					options.compress !== false && [
						uglify({
							sourceMap: true,
							output: { comments: false },
							compress: {
								keep_infinity: true,
								pure_getters: true,
							},
							warnings: true,
							ecma: 5,
							toplevel: format === 'cjs' || format === 'es',
							mangle: {
								properties: mangleOptions
									? {
											regex: mangleOptions.regex
												? new RegExp(mangleOptions.regex)
												: null,
											reserved: mangleOptions.reserved || [],
									  }
									: false,
							},
							nameCache,
						}),
						mangleOptions && {
							// before hook
							options: loadNameCache,
							// after hook
							onwrite() {
								if (writeMeta && nameCache) {
									fs.writeFile(
										resolve(options.cwd, 'mangle.json'),
										JSON.stringify(nameCache, null, 2),
										Object,
									);
								}
							},
						},
					],
					{
						ongenerate(outputOptions, { code }) {
							config._code = code;
						},
					},
					shebangPlugin(),
				)
				.filter(Boolean),
		},

		outputOptions: {
			exports: exportType ? 'default' : undefined,
			paths: aliases,
			globals,
			strict: options.strict === true,
			legacy: true,
			freeze: false,
			esModule: false,
			sourcemap: options.sourcemap !== false,
			treeshake: {
				propertyReadSideEffects: false,
			},
			format,
			name: options.name,
			file: resolve(
				options.cwd,
				(format === 'es' && moduleMain) ||
					(format === 'umd' && umdMain) ||
					cjsMain,
			),
		},
	};

	return config;
}<|MERGE_RESOLUTION|>--- conflicted
+++ resolved
@@ -152,14 +152,9 @@
 	}
 
 	async function getSizeInfo(code, filename) {
-<<<<<<< HEAD
 		const raw = options.raw || code.length < 5000;
 		const gzip = formatSize(await gzipSize(code), filename, 'gz', raw);
-		const brotli = formatSize(brotliSize.sync(code), filename, 'br', raw);
-=======
-		const gzip = formatSize(await gzipSize(code), filename, 'gz');
-		const brotli = formatSize(await brotliSize(code), filename, 'br');
->>>>>>> 3d4d09f6
+		const brotli = formatSize(await brotliSize(code), filename, 'br', raw);
 		return gzip + '\n' + brotli;
 	}
 
