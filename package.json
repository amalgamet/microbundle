--- conflicted
+++ resolved
@@ -7,13 +7,8 @@
   "bin": "dist/cli.js",
   "scripts": {
     "build": "npm run -s build:babel && npm run -s build:self",
-<<<<<<< HEAD
-    "build:babel": "babel-node --presets env src/cli.js --external all --format cjs src/*.js",
-    "build:self": "node dist/cli.js --no-compress --external all --format cjs src/*.js",
-=======
     "build:babel": "babel-node src/cli.js --external all --format cjs src/*.js --presets env",
     "build:self": "node dist/cli.js --external all --format cjs src/*.js",
->>>>>>> 932acd64
     "prepare": "npm run -s build",
     "prepare:babel": "babel --presets env src/*.js -d dist && npm t",
     "lint": "eslint src",
@@ -60,17 +55,12 @@
     "rollup-plugin-postcss": "^1.1.0",
     "rollup-plugin-preserve-shebang": "^0.1.4",
     "rollup-plugin-sizes": "^0.4.2",
-<<<<<<< HEAD
     "rollup-plugin-typescript2": "^0.8.4",
-    "rollup-plugin-uglify": "^2.0.1",
-    "typescript": "^2.6.2",
-    "yargs": "^10.0.3"
-=======
     "rollup-plugin-strict-alias": "^1.0.0",
     "rollup-plugin-uglify": "^2.0.1",
     "sade": "^1.3.1",
+    "typescript": "^2.6.2",
     "uglify-es": "^3.3.6"
->>>>>>> 932acd64
   },
   "devDependencies": {
     "babel-cli": "^6.26.0",
