{
  "name": "microbundle",
<<<<<<< HEAD
  "version": "0.12.0-next.7",
=======
  "version": "0.12.0-next.8",
>>>>>>> e0001118
  "description": "Zero-configuration bundler for tiny JS libs, powered by Rollup.",
  "main": "dist/microbundle.js",
  "source": "src/index.js",
  "bin": "dist/cli.js",
  "scripts": {
    "build": "npm run -s build:babel && npm run -s build:self",
    "build:babel": "babel-node src/cli.js --target=node --format cjs src/{cli,index}.js",
    "build:self": "node dist/cli.js --target=node --format cjs src/{cli,index}.js",
    "prepare": "npm run -s build",
    "prepare:babel": "babel src/*.js -d dist && npm t",
    "lint": "eslint src",
    "test": "npm run -s lint && npm run -s build && cross-env BABEL_ENV=test jest",
    "jest": "cross-env BABEL_ENV=test jest",
    "release": "npm run -s prepare && npm test && git commit -am $npm_package_version && git tag $npm_package_version && git push && git push --tags && npm publish"
  },
  "repository": "developit/microbundle",
  "prettier": {
    "singleQuote": true,
    "trailingComma": "all",
    "useTabs": true
  },
  "jest": {
    "testEnvironment": "node",
    "testURL": "http://localhost"
  },
  "husky": {
    "hooks": {
      "pre-commit": "lint-staged"
    }
  },
  "keywords": [
    "bundle",
    "rollup",
    "micro library"
  ],
  "files": [
    "src",
    "dist"
  ],
  "author": "Jason Miller <jason@developit.ca> (http://jasonformat.com)",
  "license": "MIT",
  "dependencies": {
<<<<<<< HEAD
    "@babel/core": "^7.7.7",
    "@babel/plugin-proposal-class-properties": "7.7.4",
    "@babel/plugin-syntax-jsx": "^7.7.4",
    "@babel/plugin-transform-flow-strip-types": "^7.7.4",
    "@babel/plugin-transform-react-jsx": "^7.7.7",
    "@babel/preset-env": "^7.7.7",
    "@babel/preset-flow": "^7.7.4",
    "@rollup/plugin-alias": "^3.0.0",
    "@rollup/plugin-commonjs": "^11.0.1",
    "@rollup/plugin-json": "^4.0.1",
    "@rollup/plugin-node-resolve": "^6.1.0",
=======
    "@babel/core": "^7.5.5",
    "@babel/plugin-proposal-class-properties": "7.5.5",
    "@babel/plugin-syntax-jsx": "^7.2.0",
    "@babel/plugin-transform-flow-strip-types": "^7.4.4",
    "@babel/plugin-transform-react-jsx": "^7.3.0",
    "@babel/preset-env": "^7.5.5",
    "@babel/preset-flow": "^7.0.0",
    "@rollup/plugin-alias": "^3.0.0",
    "@rollup/plugin-commonjs": "^11.0.1",
    "@rollup/plugin-json": "^4.0.1",
    "@rollup/plugin-node-resolve": "^7.0.0",
>>>>>>> e0001118
    "asyncro": "^3.0.0",
    "autoprefixer": "^9.7.3",
    "babel-plugin-macros": "^2.8.0",
    "babel-plugin-transform-async-to-promises": "^0.8.15",
    "babel-plugin-transform-replace-expressions": "^0.2.0",
    "brotli-size": "^4.0.0",
    "camelcase": "^5.3.1",
    "cssnano": "^4.1.10",
    "es6-promisify": "^6.0.1",
    "filesize": "^6.0.1",
    "gzip-size": "^5.1.1",
    "kleur": "^3.0.3",
    "lodash.merge": "^4.6.2",
    "module-details-from-path": "^1.0.3",
    "pretty-bytes": "^5.3.0",
<<<<<<< HEAD
    "rollup": "^1.28.0",
=======
    "rollup": "^1.29.0",
>>>>>>> e0001118
    "rollup-plugin-babel": "^4.3.3",
    "rollup-plugin-bundle-size": "^1.0.1",
    "rollup-plugin-es3": "^1.1.0",
    "rollup-plugin-postcss": "^2.0.3",
    "rollup-plugin-terser": "^5.1.3",
    "rollup-plugin-typescript2": "^0.25.3",
    "sade": "^1.7.0",
    "tiny-glob": "^0.2.6",
    "tslib": "^1.10.0",
    "typescript": "^3.7.4"
  },
  "devDependencies": {
    "@babel/cli": "^7.7.7",
    "@babel/node": "^7.7.7",
    "@babel/plugin-proposal-optional-chaining": "^7.7.5",
    "@babel/plugin-proposal-throw-expressions": "^7.7.4",
    "babel-jest": "^24.8.0",
    "cross-env": "^6.0.3",
    "directory-tree": "^2.2.3",
    "eslint": "^6.8.0",
    "eslint-config-developit": "^1.1.1",
    "eslint-config-prettier": "^6.9.0",
    "eslint-plugin-prettier": "^3.1.2",
    "esm": "^3.2.22",
    "fs-extra": "^8.1.0",
    "husky": "^3.1.0",
    "jest": "^24.8.0",
    "lint-staged": "^9.5.0",
    "prettier": "^1.19.1",
    "regenerator-runtime": "^0.13.3",
    "rimraf": "^3.0.0",
    "shell-quote": "^1.6.1",
    "strip-ansi": "^6.0.0",
    "travis-size-report": "^1.1.0"
  }
}<|MERGE_RESOLUTION|>--- conflicted
+++ resolved
@@ -1,10 +1,6 @@
 {
   "name": "microbundle",
-<<<<<<< HEAD
-  "version": "0.12.0-next.7",
-=======
   "version": "0.12.0-next.8",
->>>>>>> e0001118
   "description": "Zero-configuration bundler for tiny JS libs, powered by Rollup.",
   "main": "dist/microbundle.js",
   "source": "src/index.js",
@@ -47,7 +43,6 @@
   "author": "Jason Miller <jason@developit.ca> (http://jasonformat.com)",
   "license": "MIT",
   "dependencies": {
-<<<<<<< HEAD
     "@babel/core": "^7.7.7",
     "@babel/plugin-proposal-class-properties": "7.7.4",
     "@babel/plugin-syntax-jsx": "^7.7.4",
@@ -59,19 +54,6 @@
     "@rollup/plugin-commonjs": "^11.0.1",
     "@rollup/plugin-json": "^4.0.1",
     "@rollup/plugin-node-resolve": "^6.1.0",
-=======
-    "@babel/core": "^7.5.5",
-    "@babel/plugin-proposal-class-properties": "7.5.5",
-    "@babel/plugin-syntax-jsx": "^7.2.0",
-    "@babel/plugin-transform-flow-strip-types": "^7.4.4",
-    "@babel/plugin-transform-react-jsx": "^7.3.0",
-    "@babel/preset-env": "^7.5.5",
-    "@babel/preset-flow": "^7.0.0",
-    "@rollup/plugin-alias": "^3.0.0",
-    "@rollup/plugin-commonjs": "^11.0.1",
-    "@rollup/plugin-json": "^4.0.1",
-    "@rollup/plugin-node-resolve": "^7.0.0",
->>>>>>> e0001118
     "asyncro": "^3.0.0",
     "autoprefixer": "^9.7.3",
     "babel-plugin-macros": "^2.8.0",
@@ -87,11 +69,7 @@
     "lodash.merge": "^4.6.2",
     "module-details-from-path": "^1.0.3",
     "pretty-bytes": "^5.3.0",
-<<<<<<< HEAD
-    "rollup": "^1.28.0",
-=======
     "rollup": "^1.29.0",
->>>>>>> e0001118
     "rollup-plugin-babel": "^4.3.3",
     "rollup-plugin-bundle-size": "^1.0.1",
     "rollup-plugin-es3": "^1.1.0",
