--- conflicted
+++ resolved
@@ -7,14 +7,9 @@
   "bin": "dist/cli.js",
   "scripts": {
     "build": "npm run -s build:babel && npm run -s build:self",
-<<<<<<< HEAD
-    "build:babel": "babel-node src/cli.js --format cjs src/{cli,index}.js --presets env",
-    "build:self": "node dist/cli.js --format cjs src/{cli,index}.js",
-=======
     "build:babel": "babel-node src/cli.js --no-compress --format cjs src/{cli,index}.js --presets env",
     "build:self": "node dist/cli.js --no-compress --format cjs src/{cli,index}.js",
     "precommit": "lint-staged",
->>>>>>> f794edaa
     "prepare": "npm run -s build",
     "prepare:babel": "babel --presets env src/*.js -d dist && npm t",
     "lint": "eslint src",
