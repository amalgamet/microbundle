{
  "name": "microbundle",
  "version": "0.3.1",
  "description": "Zero-configuration bundler for tiny JS libs, powered by Rollup.",
  "main": "dist/microbundle.js",
  "source": "src/index.js",
  "bin": "dist/cli.js",
  "scripts": {
    "build": "npm run -s build:babel && npm run -s build:self",
    "build:babel": "babel-node src/cli.js --external all --format cjs src/*.js --presets env",
    "build:self": "node dist/cli.js --external all --format cjs src/*.js",
    "prepare": "npm run -s build",
    "prepare:babel": "babel --presets env src/*.js -d dist && npm t",
    "lint": "eslint src",
    "test:build": "node dist/cli.js --no-compress --cwd test/demo",
    "test:build:ts": "node dist/cli.js --no-compress --cwd test/ts-demo --entry=src/index.ts",
    "test": "npm run -s lint && npm run -s build && npm run -s test:build && npm run -s test:build:ts",
    "release": "npm run -s prepare && npm test && git commit -am $npm_package_version && git tag $npm_package_version && git push && git push --tags && npm publish"
  },
  "repository": "developit/microbundle",
  "eslintConfig": {
    "extends": "eslint-config-developit"
  },
  "keywords": [
    "bundle",
    "rollup",
    "micro library"
  ],
  "files": [
    "src",
    "dist"
  ],
  "author": "Jason Miller <jason@developit.ca> (http://jasonformat.com)",
  "license": "MIT",
  "dependencies": {
    "acorn-jsx": "4.1.0",
    "asyncro": "^2.0.1",
    "autoprefixer": "^7.2.5",
    "babel-polyfill": "^6.26.0",
    "camelcase": "^4.1.0",
    "chalk": "^2.3.0",
    "es6-promisify": "^5.0.0",
    "glob": "^7.1.2",
    "gzip-size": "^4.1.0",
    "pretty-bytes": "^4.0.2",
    "regenerator-runtime": "^0.11.1",
    "rollup": "^0.54.0",
    "rollup-plugin-buble": "^0.18.0",
    "rollup-plugin-bundle-size": "^1.0.1",
    "rollup-plugin-commonjs": "^8.2.6",
    "rollup-plugin-es3": "^1.1.0",
    "rollup-plugin-flow": "^1.1.1",
    "rollup-plugin-node-resolve": "^3.0.2",
    "rollup-plugin-nodent": "^0.1.3",
    "rollup-plugin-postcss": "^1.1.0",
    "rollup-plugin-preserve-shebang": "^0.1.4",
    "rollup-plugin-sizes": "^0.4.2",
<<<<<<< HEAD
    "rollup-plugin-typescript": "^0.8.1",
=======
    "rollup-plugin-typescript2": "^0.8.4",
    "rollup-plugin-strict-alias": "^1.0.0",
>>>>>>> 02f3da53
    "rollup-plugin-uglify": "^2.0.1",
    "sade": "^1.3.1",
    "typescript": "^2.6.2",
    "uglify-es": "^3.3.6"
  },
  "devDependencies": {
    "babel-cli": "^6.26.0",
    "babel-preset-env": "^1.6.1",
    "eslint": "^4.15.0",
    "eslint-config-developit": "^1.1.1"
  }
}<|MERGE_RESOLUTION|>--- conflicted
+++ resolved
@@ -55,12 +55,8 @@
     "rollup-plugin-postcss": "^1.1.0",
     "rollup-plugin-preserve-shebang": "^0.1.4",
     "rollup-plugin-sizes": "^0.4.2",
-<<<<<<< HEAD
     "rollup-plugin-typescript": "^0.8.1",
-=======
-    "rollup-plugin-typescript2": "^0.8.4",
     "rollup-plugin-strict-alias": "^1.0.0",
->>>>>>> 02f3da53
     "rollup-plugin-uglify": "^2.0.1",
     "sade": "^1.3.1",
     "typescript": "^2.6.2",
